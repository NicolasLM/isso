--- conflicted
+++ resolved
@@ -1,13 +1,8 @@
 # -*- encoding: utf-8 -*-
 
+import textwrap
 import unittest
 
-<<<<<<< HEAD
-=======
-import textwrap
-
-from isso import config
->>>>>>> e02687a0
 from isso.utils import html
 
 
