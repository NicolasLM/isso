--- conflicted
+++ resolved
@@ -1,11 +1,8 @@
 # -*- encoding: utf-8 -*-
 
-<<<<<<< HEAD
-import sys
-=======
 from __future__ import unicode_literals
 
->>>>>>> b59f650c
+import sys
 import os
 import logging
 
